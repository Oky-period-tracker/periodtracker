--- conflicted
+++ resolved
@@ -43,10 +43,6 @@
   public readonly secretAnswer: string
 
   public readonly dateSignedUp: string
-<<<<<<< HEAD
-  public readonly metadata: null
-=======
 
   public readonly metadata?: UserMetadata
->>>>>>> 8154ab99
 }