--- conflicted
+++ resolved
@@ -24,17 +24,18 @@
   memorable: MemorableQuestion
   dateSignedUp: string
   dateAccountSaved: string
-<<<<<<< HEAD
-  metadata: OkyUserMetadata | null
-=======
   metadata: UserMetadata
 }
 
 export interface UserMetadata {
+  periodDates:{
+    date: string
+    mlGenerated: boolean
+    userVerified: boolean},
+    isProfileUpdateSkipped?: boolean
   accommodationRequirement?: string
   religion?: string
   contentSelection?: number
->>>>>>> 8154ab99
 }
 
 @Entity()
@@ -78,15 +79,8 @@
   @Column({ name: 'date_account_saved' })
   private dateAccountSaved: string
 
-<<<<<<< HEAD
-  @Column({ name: 'metadata', type: 'json', nullable: true })
-  private metadata:
-    | null
-    | OkyUserMetadata
-=======
   @Column({ name: 'metadata', type: 'json', nullable: false, default: {} })
   private metadata: UserMetadata
->>>>>>> 8154ab99
 
   private constructor(props?: OkyUserProps) {
     if (props !== undefined) {
@@ -146,11 +140,7 @@
     secretAnswer: string
     dateSignedUp: string
     dateAccountSaved: string
-<<<<<<< HEAD
-    metadata: OkyUserMetadata | null
-=======
     metadata: UserMetadata
->>>>>>> 8154ab99
   }): Promise<OkyUser> {
     if (!id) {
       throw new Error(`The user id must be provided`)
