--- conflicted
+++ resolved
@@ -48,11 +48,7 @@
     secretAnswer,
     dateSignedUp,
     dateAccountSaved,
-<<<<<<< HEAD
-    metadata
-=======
     metadata,
->>>>>>> 8154ab99
   }: SignupCommand) {
     const id = preferredId || (await this.okyUserRepository.nextIdentity())
     if (await this.okyUserRepository.byId(id)) {
@@ -77,11 +73,7 @@
       secretAnswer,
       dateSignedUp,
       dateAccountSaved,
-<<<<<<< HEAD
-      metadata
-=======
       metadata,
->>>>>>> 8154ab99
     })
     return this.okyUserRepository.save(user)
   }
@@ -175,18 +167,14 @@
     this.authenticationService = service
   }
 
-
-  public async updateUserVerifiedPeriodDays({
-    userId,
-    metadata
-  }: UserVerifiedPeriodDaysCommand) {
+  public async updateUserVerifiedPeriodDays({ userId, metadata }: UserVerifiedPeriodDaysCommand) {
     const user = await this.okyUserRepository.byId(userId)
     if (!user) {
       throw new Error(`Cannot edit info for missing ${userId} user`)
     }
 
     await user.updateUserVerifiedPeriodDays({
-      metadata
+      metadata,
     })
 
     return this.okyUserRepository.save(user)
