<<<<<<< HEAD
import { OkyUserMetadata } from "domain/oky/OkyUser"
=======
import { UserMetadata } from 'domain/oky/OkyUser'
>>>>>>> 8154ab99

export interface SignupCommand {
  preferredId: string
  name: string
  dateOfBirth: Date
  gender: 'Male' | 'Female' | 'Other'
  location: string
  country: string
  province: string
  plainPassword: string
  secretQuestion: string
  secretAnswer: string
  dateSignedUp: string
  dateAccountSaved: string
<<<<<<< HEAD
  metadata: OkyUserMetadata| null
=======
  metadata: UserMetadata
>>>>>>> 8154ab99
}<|MERGE_RESOLUTION|>--- conflicted
+++ resolved
@@ -1,8 +1,4 @@
-<<<<<<< HEAD
-import { OkyUserMetadata } from "domain/oky/OkyUser"
-=======
-import { UserMetadata } from 'domain/oky/OkyUser'
->>>>>>> 8154ab99
+import { OkyUserMetadata } from 'domain/oky/OkyUser'
 
 export interface SignupCommand {
   preferredId: string
@@ -17,9 +13,5 @@
   secretAnswer: string
   dateSignedUp: string
   dateAccountSaved: string
-<<<<<<< HEAD
-  metadata: OkyUserMetadata| null
-=======
-  metadata: UserMetadata
->>>>>>> 8154ab99
+  metadata: OkyUserMetadata | null
 }