--- conflicted
+++ resolved
@@ -168,9 +168,6 @@
 
 For Apple you will need to make sure you have added the [Apple Push Notifications](https://learn.buildfire.com/en/articles/5760994-how-to-set-up-your-apple-push-notification-key-for-your-ios-firebase-certificate).
 
-<<<<<<< HEAD
-Read more [here](https://rnfirebase.io/messaging/usage), bear in mind that this is an expo managed project, so changes within the native `/android` and `/ios` folders are not required
-=======
 Read more [here](https://rnfirebase.io/messaging/usage), bear in mind that this is an expo managed project, so changes within the native `/android` and `/ios` folders are not required
 
 Notifications can also be customised eg the colour, via the `app.json`
@@ -227,5 +224,4 @@
     value: 'gs://periodtracker-example.appspot.com'
 - name: STORAGE_BASE_URL
     value: 'https://firebasestorage.googleapis.com/v0/b/periodtracker-example.appspot.com'
-```
->>>>>>> 8c2b76f5
+```